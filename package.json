{
<<<<<<< HEAD
  "name": "smogon",
  "version": "1.4.5",
  "main": "dist/index.js",
  "types": "dist/index.d.ts",
  "description": "Wrapper around Smogon's analyses and usage statistics",
  "homepage": "https://smogon.com/",
  "repository": "github:pkmn/smogon",
  "license": "MIT",
  "dependencies": {
    "@types/node": "^15.6.1"
  },
  "devDependencies": {
    "@pkmn/eslint-config": "^1.1.0",
    "@types/jest": "^26.0.23",
    "@typescript-eslint/eslint-plugin": "^4.26.0",
    "eslint": "^7.27.0",
    "eslint-plugin-import": "^2.23.4",
    "eslint-plugin-jest": "^24.3.6",
    "jest": "^27.0.3",
    "ts-jest": "^27.0.2",
    "typescript": "4.3.2"
=======
  "private": true,
  "repository": "github:pkmn/smogon",
  "license": "MIT",
  "dependencies": {
    "@pkmn/dex": "^0.4.8",
    "@pkmn/eslint-config": "^1.1.0",
    "@pkmn/sim": "^0.4.8",
    "@types/jest": "^26.0.23",
    "@types/node": "^15.12.2",
    "@typescript-eslint/eslint-plugin": "^4.27.0",
    "@typescript-eslint/parser": "^4.27.0",
    "eslint-plugin-import": "^2.23.4",
    "eslint-plugin-jest": "^24.3.6",
    "eslint": "^7.28.0",
    "jest": "^27.0.4",
    "json-stringify-pretty-compact": "^3.0.0",
    "node-fetch": "^2.6.1",
    "sanitize-html": "^2.4.0",
    "smogon": "file:smogon",
    "subpkg": "^4.1.0",
    "ts-jest": "^27.0.3",
    "typescript": "^4.3.3"
>>>>>>> f2a164cc
  },
  "subPackages": [
    "smogon",
    "pkmn"
  ],
  "scripts": {
<<<<<<< HEAD
    "lint": "eslint --cache src --ext ts",
    "fix": "eslint --fix src --ext ts",
    "compile": "tsc -p .",
    "test": "jest",
    "prepare": "npm run compile",
    "pretest": "npm run compile",
    "posttest": "npm run lint"
  },
  "files": ["dist"],
  "jest": {
    "preset": "ts-jest",
    "testEnvironment": "node",
    "testPathIgnorePatterns": [
      "node_modules/",
      "dist/"
    ]
  },
  "eslintConfig": {
    "extends": "@pkmn"
=======
    "lint": "subpkg run lint",
    "fix": "subpkg run fix",
    "compile": "subpkg run compile",
    "build": "subpkg run build",
    "bundle": "subpkg run bundle",
    "update": "npm run compile && node update",
    "start": "subpkg run start",
    "test": "subpkg run test",
    "postinstall": "subpkg install"
>>>>>>> f2a164cc
  }
}<|MERGE_RESOLUTION|>--- conflicted
+++ resolved
@@ -1,27 +1,4 @@
 {
-<<<<<<< HEAD
-  "name": "smogon",
-  "version": "1.4.5",
-  "main": "dist/index.js",
-  "types": "dist/index.d.ts",
-  "description": "Wrapper around Smogon's analyses and usage statistics",
-  "homepage": "https://smogon.com/",
-  "repository": "github:pkmn/smogon",
-  "license": "MIT",
-  "dependencies": {
-    "@types/node": "^15.6.1"
-  },
-  "devDependencies": {
-    "@pkmn/eslint-config": "^1.1.0",
-    "@types/jest": "^26.0.23",
-    "@typescript-eslint/eslint-plugin": "^4.26.0",
-    "eslint": "^7.27.0",
-    "eslint-plugin-import": "^2.23.4",
-    "eslint-plugin-jest": "^24.3.6",
-    "jest": "^27.0.3",
-    "ts-jest": "^27.0.2",
-    "typescript": "4.3.2"
-=======
   "private": true,
   "repository": "github:pkmn/smogon",
   "license": "MIT",
@@ -44,35 +21,12 @@
     "subpkg": "^4.1.0",
     "ts-jest": "^27.0.3",
     "typescript": "^4.3.3"
->>>>>>> f2a164cc
   },
   "subPackages": [
     "smogon",
     "pkmn"
   ],
   "scripts": {
-<<<<<<< HEAD
-    "lint": "eslint --cache src --ext ts",
-    "fix": "eslint --fix src --ext ts",
-    "compile": "tsc -p .",
-    "test": "jest",
-    "prepare": "npm run compile",
-    "pretest": "npm run compile",
-    "posttest": "npm run lint"
-  },
-  "files": ["dist"],
-  "jest": {
-    "preset": "ts-jest",
-    "testEnvironment": "node",
-    "testPathIgnorePatterns": [
-      "node_modules/",
-      "dist/"
-    ]
-  },
-  "eslintConfig": {
-    "extends": "@pkmn"
-=======
-    "lint": "subpkg run lint",
     "fix": "subpkg run fix",
     "compile": "subpkg run compile",
     "build": "subpkg run build",
@@ -81,6 +35,5 @@
     "start": "subpkg run start",
     "test": "subpkg run test",
     "postinstall": "subpkg install"
->>>>>>> f2a164cc
   }
 }